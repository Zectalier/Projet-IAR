--- conflicted
+++ resolved
@@ -1,4 +1,4 @@
-save_best: False
+﻿save_best: False
 plot_agents: False
 collect_stats: True
 stats_directory: ../../../src/bbrl_algos/algos/algorithm_stats/
@@ -22,11 +22,7 @@
       nb_seeds: 1
       n_envs: 8
       n_steps_train: 32
-<<<<<<< HEAD
       n_steps: 2_000_000
-=======
-      n_steps: 4_000_000
->>>>>>> 12d787dd
       max_grad_norm: 0.5
       buffer_size: 1000000
       batch_size: 256
@@ -40,11 +36,7 @@
       actor_type: SquashedGaussianActor
       architecture:
             actor_hidden_size: [256, 256]
-<<<<<<< HEAD
             critic_hidden_size: [256, 256]
-=======
-            critic_hidden_size: [512, 512]
->>>>>>> 12d787dd
       utd_ratio: 20
       M: 2
       dropout: 0.001
